[package]
name = "linkerd-tcp"
description = "A native TCP proxy for the linkerd service mesh"
version = "0.1.1"
authors = [
  "Oliver Gould <ver@buoyant.io>",
  "Steve Jenson <stevej@buoyant.io>",
]
homepage = "https://linkerd.io"
readme = "README.md"
license = "Apache-2.0"

[[bin]]
name = "linkerd-tcp"
doc = false

[dependencies]
bytes = "0.4"
clap = "2.24"
futures = "0.1"
hyper = "0.11"
log = "0.3"
ordermap = "0.2"
pretty_env_logger = "0.1"
rand = "0.3"
rustls = "0.8"
serde = "1.0"
serde_derive = "1.0"
serde_json = "1.0"
serde_yaml = "0.7"
<<<<<<< HEAD
#tacho = { path = "../tacho" }
=======
# tacho = { path = "../tacho" }
>>>>>>> 49be423c
tacho = "0.4.1"
tokio-core = "0.1"
tokio-io = "0.1"
tokio-service = "0.1"
tokio-timer = "0.1"
url = "1.4"<|MERGE_RESOLUTION|>--- conflicted
+++ resolved
@@ -28,11 +28,7 @@
 serde_derive = "1.0"
 serde_json = "1.0"
 serde_yaml = "0.7"
-<<<<<<< HEAD
-#tacho = { path = "../tacho" }
-=======
 # tacho = { path = "../tacho" }
->>>>>>> 49be423c
 tacho = "0.4.1"
 tokio-core = "0.1"
 tokio-io = "0.1"
